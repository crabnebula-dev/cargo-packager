[workspace]
members = [
    "crates/*",
    "examples/*",
    "bindings/*/nodejs",
    "crates/updater/tests/app",
]
exclude = ["examples/deno", "examples/wails", "examples/electron"]
resolver = "2"

[workspace.package]
authors = ["CrabNebula Ltd."]
edition = "2021"
license = "Apache-2.0 OR MIT"
repository = "https://github.com/crabnebula-dev/cargo-packager"

[workspace.dependencies]
thiserror = "1.0"
serde = { version = "1.0", features = ["derive"] }
serde_json = "1.0"
dunce = "1"
schemars = { version = "0.8", features = ["url", "preserve_order", "derive"] }
clap = { version = "4.4", features = ["derive"] }
dirs = "5.0"
semver = "1"
base64 = "0.21"
tracing = "0.1"
time = "0.3"
tar = "0.4"
<<<<<<< HEAD
napi = { version = "2.15", default-features = false }
napi-derive = "2.14"
=======
napi = { version = "2.14", default-features = false }
napi-derive = "2.15"
>>>>>>> 1e8c935a
napi-build = "2.1.0"

[profile.release-size-optimized]
inherits = "release"
codegen-units = 1
lto = true
incremental = false
opt-level = "s"<|MERGE_RESOLUTION|>--- conflicted
+++ resolved
@@ -27,13 +27,8 @@
 tracing = "0.1"
 time = "0.3"
 tar = "0.4"
-<<<<<<< HEAD
 napi = { version = "2.15", default-features = false }
-napi-derive = "2.14"
-=======
-napi = { version = "2.14", default-features = false }
 napi-derive = "2.15"
->>>>>>> 1e8c935a
 napi-build = "2.1.0"
 
 [profile.release-size-optimized]
