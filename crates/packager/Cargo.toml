--- conflicted
+++ resolved
@@ -36,11 +36,8 @@
 handlebars = "4.4"
 glob = "0.3"
 relative-path = "1.9"
-<<<<<<< HEAD
+walkdir = "2"
 os_pipe = "1"
-=======
-walkdir = "2.4"
->>>>>>> 50251771
 
 [target."cfg(target_os = \"windows\")".dependencies]
 winreg = "0.51"
@@ -65,6 +62,5 @@
 time = { version = "0.3", features = [ "formatting" ] }
 plist = "1"
 dirs-next = "2"
-walkdir = "2"
 image = "0.24"
 tempfile = "3"