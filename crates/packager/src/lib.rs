--- conflicted
+++ resolved
@@ -35,18 +35,7 @@
 mod dmg;
 mod error;
 mod nsis;
-<<<<<<< HEAD
-#[cfg(any(
-    target_os = "linux",
-    target_os = "dragonfly",
-    target_os = "freebsd",
-    target_os = "netbsd",
-    target_os = "openbsd"
-))]
-mod rpm;
 mod shell;
-=======
->>>>>>> 50251771
 mod sign;
 pub mod util;
 #[cfg(windows)]
