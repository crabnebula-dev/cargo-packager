// Copyright 2019-2023 Tauri Programme within The Commons Conservancy
// Copyright 2023-2023 CrabNebula Ltd.
// SPDX-License-Identifier: Apache-2.0
// SPDX-License-Identifier: MIT

use std::{
    collections::{BTreeMap, HashMap, HashSet},
    fs::File,
    io::Write,
    path::{Path, PathBuf},
    process::Command,
};

use handlebars::{to_json, Handlebars};
use regex::Regex;
use serde::{Deserialize, Serialize};
use uuid::Uuid;

use super::Context;
use crate::{
    codesign,
    config::{Config, LogLevel},
    shell::CommandExt,
    util::{self, download_and_verify, extract_zip, HashAlgorithm},
};

pub const WIX_URL: &str =
    "https://github.com/wixtoolset/wix3/releases/download/wix3112rtm/wix311-binaries.zip";
pub const WIX_SHA256: &str = "2c1888d5d1dba377fc7fa14444cf556963747ff9a0a289a3599cf09da03b9e2e";

const WIX_REQUIRED_FILES: &[&str] = &[
    "candle.exe",
    "candle.exe.config",
    "darice.cub",
    "light.exe",
    "light.exe.config",
    "wconsole.dll",
    "winterop.dll",
    "wix.dll",
    "WixUIExtension.dll",
    "WixUtilExtension.dll",
];

// A v4 UUID that was generated specifically for cargo-packager, to be used as a
// namespace for generating v5 UUIDs from bundle identifier strings.
const UUID_NAMESPACE: [u8; 16] = [
    0xfd, 0x85, 0x95, 0xa8, 0x17, 0xa3, 0x47, 0x4e, 0xa6, 0x16, 0x76, 0x14, 0x8d, 0xfa, 0x0c, 0x7b,
];

#[derive(Debug, Deserialize)]
struct LanguageMetadata {
    #[serde(rename = "asciiCode")]
    ascii_code: usize,
    #[serde(rename = "langId")]
    lang_id: usize,
}

/// Generates a GUID.
fn generate_guid(key: &[u8]) -> Uuid {
    let namespace = Uuid::from_bytes(UUID_NAMESPACE);
    Uuid::new_v5(&namespace, key)
}

/// Generates the UUID for the Wix template.
fn generate_package_guid(config: &Config) -> Uuid {
    generate_guid(config.identifier().as_bytes())
}

// WiX requires versions to be numeric only in a `major.minor.patch.build` format
pub fn convert_version(version_str: &str) -> crate::Result<String> {
    let version = semver::Version::parse(version_str)?;
    if version.major > 255 {
        return Err(crate::Error::InvalidAppVersion(
            "major number cannot be greater than 255".into(),
        ));
    }
    if version.minor > 255 {
        return Err(crate::Error::InvalidAppVersion(
            "minor number cannot be greater than 255".into(),
        ));
    }
    if version.patch > 65535 {
        return Err(crate::Error::InvalidAppVersion(
            "patch number cannot be greater than 65535".into(),
        ));
    }

    if !version.build.is_empty() {
        let build = version.build.parse::<u64>();
        if build.map(|b| b <= 65535).unwrap_or_default() {
            return Ok(format!(
                "{}.{}.{}.{}",
                version.major, version.minor, version.patch, version.build
            ));
        } else {
            return Err(crate::Error::NonNumericBuildMetadata(Some(
                "and cannot be greater than 65535 for msi target".into(),
            )));
        }
    }

    if !version.pre.is_empty() {
        let pre = version.pre.parse::<u64>();
        if pre.is_ok() && pre.unwrap() <= 65535 {
            return Ok(format!(
                "{}.{}.{}.{}",
                version.major, version.minor, version.patch, version.pre
            ));
        } else {
            return Err(crate::Error::NonNumericBuildMetadata(Some(
                "and cannot be greater than 65535 for msi target".into(),
            )));
        }
    }

    Ok(version_str.to_string())
}

/// A binary to bundle with WIX.
/// External binaries or additional project binaries are represented with this data structure.
/// This data structure is needed because WIX requires each path to have its own `id` and `guid`.
#[derive(Serialize)]
struct Binary {
    /// the GUID to use on the WIX XML.
    guid: String,
    /// the id to use on the WIX XML.
    id: String,
    /// the binary path.
    path: String,
}

/// Generates the data required for the external binaries.
#[tracing::instrument(level = "trace")]
fn generate_binaries_data(config: &Config) -> crate::Result<Vec<Binary>> {
    let mut binaries = Vec::new();
    let cwd = std::env::current_dir()?;
    let tmp_dir = std::env::temp_dir();
    let regex = Regex::new(r"[^\w\d\.]")?;

    if let Some(external_binaries) = &config.external_binaries {
        for src in external_binaries {
            let src = PathBuf::from(src).with_extension("exe");
            let bin_path = dunce::canonicalize(cwd.join(src))?;
            let dest_filename = bin_path
                .file_name()
                .ok_or_else(|| crate::Error::FailedToExtractFilename(bin_path.clone()))?
                .to_string_lossy()
                .replace(&format!("-{}", config.target_triple()), "");
            let dest = tmp_dir.join(&dest_filename);
            std::fs::copy(bin_path, &dest)?;

            binaries.push(Binary {
                guid: Uuid::new_v4().to_string(),
                path: dest.into_os_string().into_string().unwrap_or_default(),
                id: regex
                    .replace_all(&dest_filename.replace('-', "_"), "")
                    .to_string(),
            });
        }
    }

    for bin in &config.binaries {
        if !bin.main {
            binaries.push(Binary {
                guid: Uuid::new_v4().to_string(),
                path: config
                    .binary_path(bin)
                    .with_extension("exe")
                    .into_os_string()
                    .into_string()
                    .unwrap_or_default(),
                id: regex
                    .replace_all(
                        &bin.path
                            .file_stem()
                            .unwrap()
                            .to_string_lossy()
                            .replace('-', "_"),
                        "",
                    )
                    .to_string(),
            })
        }
    }

    Ok(binaries)
}

/// A Resource file to bundle with WIX.
/// This data structure is needed because WIX requires each path to have its own `id` and `guid`.
#[derive(Serialize, Clone)]
struct ResourceFile {
    /// the GUID to use on the WIX XML.
    guid: String,
    /// the id to use on the WIX XML.
    id: String,
    /// the file path.
    path: PathBuf,
}

/// A resource directory to bundle with WIX.
/// This data structure is needed because WIX requires each path to have its own `id` and `guid`.
#[derive(Serialize)]
struct ResourceDirectory {
    /// the directory path.
    path: String,
    /// the directory name of the described resource.
    name: String,
    /// the files of the described resource directory.
    files: Vec<ResourceFile>,
    /// the directories that are children of the described resource directory.
    directories: Vec<ResourceDirectory>,
}

impl ResourceDirectory {
    /// Adds a file to this directory descriptor.
    fn add_file(&mut self, file: ResourceFile) {
        self.files.push(file);
    }

    /// Generates the wix XML string to bundle this directory resources recursively
    fn get_wix_data(self) -> crate::Result<(String, Vec<String>)> {
        let mut files = String::from("");
        let mut file_ids = Vec::new();
        for file in self.files {
            file_ids.push(file.id.clone());
            files.push_str(
          format!(
            r#"<Component Id="{id}" Guid="{guid}" Win64="$(var.Win64)" KeyPath="yes"><File Id="PathFile_{id}" Source="{path}" /></Component>"#,
            id = file.id,
            guid = file.guid,
            path = file.path.display()
          ).as_str()
        );
        }
        let mut directories = String::from("");
        for directory in self.directories {
            let (wix_string, ids) = directory.get_wix_data()?;
            for id in ids {
                file_ids.push(id)
            }
            directories.push_str(wix_string.as_str());
        }
        let wix_string = if self.name.is_empty() {
            format!("{}{}", files, directories)
        } else {
            format!(
                r#"<Directory Id="I{id}" Name="{name}">{files}{directories}</Directory>"#,
                id = Uuid::new_v4().as_simple(),
                name = self.name,
                files = files,
                directories = directories,
            )
        };

        Ok((wix_string, file_ids))
    }
}

/// Mapper between a resource directory name and its ResourceDirectory descriptor.
type ResourceMap = BTreeMap<String, ResourceDirectory>;

/// Generates the data required for the resource on wix
#[tracing::instrument(level = "trace")]
fn generate_resource_data(config: &Config) -> crate::Result<ResourceMap> {
    let mut resources_map = ResourceMap::new();
    for resource in config.resources()? {
        let resource_entry = ResourceFile {
            id: format!("I{}", Uuid::new_v4().as_simple()),
            guid: Uuid::new_v4().to_string(),
            path: resource.src,
        };

        // split the resource path directories
        let components_count = resource.target.components().count();
        let directories = resource
            .target
            .components()
            .take(components_count - 1) // the last component is the file
            .collect::<Vec<_>>();

        // transform the directory structure to a chained vec structure
        let first_directory = directories
            .first()
            .map(|d| d.as_os_str().to_string_lossy().into_owned())
            .unwrap_or_else(String::new);

        if !resources_map.contains_key(&first_directory) {
            resources_map.insert(
                first_directory.clone(),
                ResourceDirectory {
                    path: first_directory.clone(),
                    name: first_directory.clone(),
                    directories: vec![],
                    files: vec![],
                },
            );
        }

        let mut directory_entry = resources_map.get_mut(&first_directory).unwrap();

        let mut path = String::new();
        // the first component is already parsed on `first_directory` so we skip(1)
        for directory in directories.into_iter().skip(1) {
            let directory_name = directory
                .as_os_str()
                .to_os_string()
                .into_string()
                .unwrap_or_default();
            path.push_str(directory_name.as_str());
            path.push(std::path::MAIN_SEPARATOR);

            let index = directory_entry
                .directories
                .iter()
                .position(|f| f.path == path);
            match index {
                Some(i) => directory_entry = directory_entry.directories.get_mut(i).unwrap(),
                None => {
                    directory_entry.directories.push(ResourceDirectory {
                        path: path.clone(),
                        name: directory_name,
                        directories: vec![],
                        files: vec![],
                    });
                    directory_entry = directory_entry.directories.iter_mut().last().unwrap();
                }
            }
        }
        directory_entry.add_file(resource_entry);
    }

    Ok(resources_map)
}

#[derive(Serialize)]
struct MergeModule<'a> {
    name: &'a str,
    path: &'a PathBuf,
}

fn clear_env_for_wix(cmd: &mut Command) {
    cmd.env_clear();
    let required_vars: Vec<std::ffi::OsString> =
        vec!["SYSTEMROOT".into(), "TMP".into(), "TEMP".into()];
    for (k, v) in std::env::vars_os() {
        let k = k.to_ascii_uppercase();
        if required_vars.contains(&k) || k.to_string_lossy().starts_with("CARGO_PACKAGER") {
            cmd.env(k, v);
        }
    }
}

/// Runs the Candle.exe executable for Wix. Candle parses the wxs file and generates the code for building the installer.
fn run_candle(
    config: &Config,
    wix_path: &Path,
    intermediates_path: &Path,
    arch: &str,
    wxs_file_path: PathBuf,
    extensions: Vec<PathBuf>,
) -> crate::Result<()> {
    let main_binary = config.main_binary()?;
    let mut args = vec![
        "-arch".to_string(),
        arch.to_string(),
        wxs_file_path.to_string_lossy().to_string(),
        format!(
            "-dSourceDir={}",
            util::display_path(config.binary_path(main_binary))
        ),
    ];

    if config.wix().map(|w| w.fips_compliant).unwrap_or_default() {
        args.push("-fips".into());
    }

    let candle_exe = wix_path.join("candle.exe");

    tracing::info!("Running candle for {:?}", wxs_file_path);
    let mut cmd = Command::new(candle_exe);
    for ext in extensions {
        cmd.arg("-ext");
        cmd.arg(ext);
    }

    clear_env_for_wix(&mut cmd);

    if let Some(level) = config.log_level {
        if level >= LogLevel::Debug {
            cmd.arg("-v");
        }
    }

    cmd.args(&args)
        .current_dir(intermediates_path)
        .output_ok()
        .map_err(|e| crate::Error::WixFailed("candle.exe".into(), e))?;

    Ok(())
}

/// Runs the Light.exe file. Light takes the generated code from Candle and produces an MSI Installer.
fn run_light(
    config: &Config,
    wix_path: &Path,
    intermediates_path: &Path,
    arguments: Vec<String>,
    extensions: &Vec<PathBuf>,
    output_path: &Path,
) -> crate::Result<()> {
    let light_exe = wix_path.join("light.exe");

    let mut args: Vec<String> = vec!["-o".to_string(), util::display_path(output_path)];

    args.extend(arguments);

    let mut cmd = Command::new(light_exe);
    for ext in extensions {
        cmd.arg("-ext");
        cmd.arg(ext);
    }

    clear_env_for_wix(&mut cmd);

    if let Some(level) = config.log_level {
        if level >= LogLevel::Debug {
            cmd.arg("-v");
        }
    }

    cmd.args(&args)
        .current_dir(intermediates_path)
        .output_ok()
        .map_err(|e| crate::Error::WixFailed("light.exe".into(), e))?;

    Ok(())
}

#[tracing::instrument(level = "trace")]
fn get_and_extract_wix(path: &Path) -> crate::Result<()> {
    let data = download_and_verify(
        "wix311-binaries.zip",
        WIX_URL,
        WIX_SHA256,
        HashAlgorithm::Sha256,
    )?;
    tracing::info!("extracting WIX");
    extract_zip(&data, path)
}

#[tracing::instrument(level = "trace")]
fn build_wix_app_installer(ctx: &Context, wix_path: &Path) -> crate::Result<Vec<PathBuf>> {
    let Context {
        config,
        intermediates_path,
        ..
    } = ctx;

    let arch = match config.target_arch()? {
        "x86_64" => "x64",
        "x86" => "x86",
        "aarch64" => "arm64",
        target => return Err(crate::Error::UnsupportedArch("wix".into(), target.into())),
    };

    let main_binary = config.main_binary()?;
    let main_binary_name = config.main_binary_name()?;
    let main_binary_path = config.binary_path(main_binary).with_extension("exe");

    tracing::debug!("Codesigning {}", main_binary_path.display());
    codesign::try_sign(&main_binary_path, config)?;

    let intermediates_path = intermediates_path.join("wix").join(arch);
    util::create_clean_dir(&intermediates_path)?;

    let mut data = BTreeMap::new();

    let app_version = convert_version(&config.version)?;

    data.insert("product_name", to_json(&config.product_name));
    data.insert("version", to_json(app_version));
    let identifier = config.identifier();
    let manufacturer = config.publisher();
    data.insert("identifier", to_json(identifier));
    data.insert("manufacturer", to_json(manufacturer));
    let upgrade_code = Uuid::new_v5(
        &Uuid::NAMESPACE_DNS,
        format!("{}.app.x64", main_binary_name).as_bytes(),
    )
    .to_string();

    data.insert("upgrade_code", to_json(upgrade_code.as_str()));
    data.insert(
        "allow_downgrades",
        to_json(config.windows().map(|w| w.allow_downgrades).unwrap_or(true)),
    );

    let path_guid = generate_package_guid(config).to_string();
    data.insert("path_component_guid", to_json(path_guid.as_str()));

    let shortcut_guid = generate_package_guid(config).to_string();
    data.insert("shortcut_guid", to_json(shortcut_guid.as_str()));

    let binaries = generate_binaries_data(config)?;
    data.insert("binaries", to_json(binaries));

    let resources = generate_resource_data(config)?;
    let mut resources_wix_string = String::from("");
    let mut files_ids = Vec::new();
    for (_, dir) in resources {
        let (wix_string, ids) = dir.get_wix_data()?;
        resources_wix_string.push_str(wix_string.as_str());
        for id in ids {
            files_ids.push(id);
        }
    }
    data.insert("resources", to_json(resources_wix_string));
    data.insert("resource_file_ids", to_json(files_ids));

<<<<<<< HEAD
    data.insert(
        "app_exe_source",
        to_json(app_exe_source.with_extension("exe")),
    );
=======
    data.insert("app_exe_source", to_json(&main_binary_path));
>>>>>>> fd134230

    // copy icon from `settings.windows().icon_path` folder to resource folder near msi
    if let Some(icon) = config.find_ico() {
        let icon_path = dunce::canonicalize(icon)?;
        data.insert("icon_path", to_json(icon_path));
    }

    if let Some(license) = &config.license_file {
        if license.ends_with(".rtf") {
            data.insert("license", to_json(license));
        } else {
            let license_contents = std::fs::read_to_string(license)?;
            let license_rtf = format!(
                r#"{{\rtf1\ansi\ansicpg1252\deff0\nouicompat\deflang1033{{\fonttbl{{\f0\fnil\fcharset0 Calibri;}}}}
{{\*\generator Riched20 10.0.18362}}\viewkind4\uc1
\pard\sa200\sl276\slmult1\f0\fs22\lang9 {}\par
}}
 "#,
                license_contents.replace('\n', "\\par ")
            );
            let rtf_output_path = intermediates_path.join("LICENSE.rtf");
            tracing::debug!("Writing {}", util::display_path(&rtf_output_path));
            std::fs::write(&rtf_output_path, license_rtf)?;
            data.insert("license", to_json(rtf_output_path));
        }
    }

    let mut fragment_paths = Vec::new();
    let mut handlebars = Handlebars::new();
    handlebars.register_escape_fn(handlebars::no_escape);
    let mut custom_template_path = None;
    if let Some(wix) = config.wix() {
        data.insert("custom_action_refs", to_json(&wix.custom_action_refs));
        data.insert("component_group_refs", to_json(&wix.component_group_refs));
        data.insert("component_refs", to_json(&wix.component_refs));
        data.insert("feature_group_refs", to_json(&wix.feature_group_refs));
        data.insert("feature_refs", to_json(&wix.feature_refs));
        data.insert("merge_refs", to_json(&wix.merge_refs));
        custom_template_path = wix.template.clone();

        fragment_paths = wix.fragment_paths.clone().unwrap_or_default();
        if let Some(ref inline_fragments) = wix.fragments {
            tracing::debug!(
                "Writing inline fragments to {}",
                util::display_path(&intermediates_path)
            );
            for (idx, fragment) in inline_fragments.iter().enumerate() {
                let path = intermediates_path.join(format!("inline_fragment{idx}.wxs"));
                std::fs::write(&path, fragment)?;
                fragment_paths.push(path);
            }
        }

        if let Some(banner_path) = &wix.banner_path {
            data.insert("banner_path", to_json(dunce::canonicalize(banner_path)?));
        }

        if let Some(dialog_image_path) = &wix.dialog_image_path {
            data.insert(
                "dialog_image_path",
                to_json(dunce::canonicalize(dialog_image_path)?),
            );
        }

        if let Some(merge_modules) = &wix.merge_modules {
            let merge_modules = merge_modules
                .iter()
                .map(|path| MergeModule {
                    name: path
                        .file_name()
                        .and_then(|f| f.to_str())
                        .unwrap_or_default(),
                    path,
                })
                .collect::<Vec<_>>();
            data.insert("merge_modules", to_json(merge_modules));
        }
    }

    if let Some(file_associations) = &config.file_associations {
        data.insert("file_associations", to_json(file_associations));
    }

    if let Some(path) = custom_template_path {
        handlebars
            .register_template_string("main.wxs", std::fs::read_to_string(path)?)
            .map_err(Box::new)?;
    } else {
        handlebars
            .register_template_string("main.wxs", include_str!("./main.wxs"))
            .map_err(Box::new)?;
    }

    let main_wxs_path = intermediates_path.join("main.wxs");
    tracing::debug!("Writing {}", util::display_path(&main_wxs_path));
    std::fs::write(&main_wxs_path, handlebars.render("main.wxs", &data)?)?;

    let mut candle_inputs = vec![(main_wxs_path, Vec::new())];

    let current_dir = std::env::current_dir()?;
    let extension_regex = Regex::new("\"http://schemas.microsoft.com/wix/(\\w+)\"")?;
    for fragment_path in fragment_paths {
        let fragment_path = current_dir.join(fragment_path);
        let fragment = std::fs::read_to_string(&fragment_path)?;
        let mut extensions = Vec::new();
        for cap in extension_regex.captures_iter(&fragment) {
            extensions.push(wix_path.join(format!("Wix{}.dll", &cap[1])));
        }
        candle_inputs.push((fragment_path, extensions));
    }

    let mut fragment_extensions = HashSet::new();
    //Default extensions
    fragment_extensions.insert(wix_path.join("WixUIExtension.dll"));
    fragment_extensions.insert(wix_path.join("WixUtilExtension.dll"));

    for (path, extensions) in candle_inputs {
        for ext in &extensions {
            fragment_extensions.insert(ext.clone());
        }
        run_candle(
            config,
            wix_path,
            &intermediates_path,
            arch,
            path,
            extensions,
        )?;
    }

    let mut output_paths = Vec::new();

    let language_map: HashMap<String, LanguageMetadata> =
        serde_json::from_str(include_str!("./languages.json"))?;
    let configured_languages = config
        .wix()
        .map(|w| w.languages.clone())
        .unwrap_or_default();
    for (language, language_config) in configured_languages.0 {
        let language_metadata = language_map.get(&language).ok_or_else(|| {
            crate::Error::UnsupportedWixLanguage(
                language.clone(),
                language_map
                    .keys()
                    .cloned()
                    .collect::<Vec<String>>()
                    .join(", "),
            )
        })?;

        let locale_contents = match language_config.locale_path {
            Some(p) => std::fs::read_to_string(p)?,
            None => format!(
                r#"<WixLocalization Culture="{}" xmlns="http://schemas.microsoft.com/wix/2006/localization"></WixLocalization>"#,
                language.to_lowercase(),
            ),
        };

        let locale_strings = include_str!("./default-locale-strings.xml")
            .replace("__language__", &language_metadata.lang_id.to_string())
            .replace("__codepage__", &language_metadata.ascii_code.to_string())
            .replace("__productName__", &config.product_name);

        let mut unset_locale_strings = String::new();
        let prefix_len = "<String ".len();
        for locale_string in locale_strings.split('\n').filter(|s| !s.is_empty()) {
            // strip `<String ` prefix and `>{value}</String` suffix.
            let id = locale_string
                .chars()
                .skip(prefix_len)
                .take(locale_string.find('>').unwrap() - prefix_len)
                .collect::<String>();
            if !locale_contents.contains(&id) {
                unset_locale_strings.push_str(locale_string);
            }
        }

        let locale_contents = locale_contents.replace(
            "</WixLocalization>",
            &format!("{}</WixLocalization>", unset_locale_strings),
        );
        let locale_path = intermediates_path.join("locale.wxl");
        {
            tracing::debug!("Writing {}", util::display_path(&locale_path));
            let mut fileout = File::create(&locale_path)?;
            fileout.write_all(locale_contents.as_bytes())?;
        }

        let arguments = vec![
            format!(
                "-cultures:{}",
                if language == "en-US" {
                    language.to_lowercase()
                } else {
                    format!("{};en-US", language.to_lowercase())
                }
            ),
            "-loc".into(),
            util::display_path(&locale_path),
            "*.wixobj".into(),
        ];
        let msi_output_path = intermediates_path.join("output.msi");
        let msi_path = config.out_dir().join(format!(
            "{}_{}_{}_{}.msi",
            main_binary_name, config.version, arch, language
        ));
        std::fs::create_dir_all(
            msi_path
                .parent()
                .ok_or_else(|| crate::Error::ParentDirNotFound(msi_path.clone()))?,
        )?;

        tracing::info!(
            "Running light.exe to produce {}",
            util::display_path(&msi_path)
        );

        run_light(
            config,
            wix_path,
            &intermediates_path,
            arguments,
            &(fragment_extensions.clone().into_iter().collect()),
            &msi_output_path,
        )?;
        std::fs::rename(&msi_output_path, &msi_path)?;
        tracing::debug!("Codesigning {}", msi_path.display());
        codesign::try_sign(&msi_path, config)?;
        output_paths.push(msi_path);
    }

    Ok(output_paths)
}

#[tracing::instrument(level = "trace")]
pub(crate) fn package(ctx: &Context) -> crate::Result<Vec<PathBuf>> {
    let wix_path = ctx.tools_path.join("WixTools");
    if !wix_path.exists() {
        get_and_extract_wix(&wix_path)?;
    } else if WIX_REQUIRED_FILES
        .iter()
        .any(|p| !wix_path.join(p).exists())
    {
        tracing::warn!("WixTools directory is missing some files. Recreating it.");
        std::fs::remove_dir_all(&wix_path)?;
        get_and_extract_wix(&wix_path)?;
    }

    build_wix_app_installer(ctx, &wix_path)
}<|MERGE_RESOLUTION|>--- conflicted
+++ resolved
@@ -518,14 +518,7 @@
     data.insert("resources", to_json(resources_wix_string));
     data.insert("resource_file_ids", to_json(files_ids));
 
-<<<<<<< HEAD
-    data.insert(
-        "app_exe_source",
-        to_json(app_exe_source.with_extension("exe")),
-    );
-=======
     data.insert("app_exe_source", to_json(&main_binary_path));
->>>>>>> fd134230
 
     // copy icon from `settings.windows().icon_path` folder to resource folder near msi
     if let Some(icon) = config.find_ico() {
