--- conflicted
+++ resolved
@@ -21,182 +21,7 @@
 pub use builder::*;
 pub use category::AppCategory;
 
-<<<<<<< HEAD
-/// The type of the package we're packaging.
-#[derive(Clone, Copy, Debug, Eq, PartialEq, Deserialize, Serialize)]
-#[cfg_attr(feature = "schema", derive(schemars::JsonSchema))]
-#[cfg_attr(feature = "clap", derive(clap::ValueEnum))]
-#[cfg_attr(feature = "clap", value(rename_all = "lowercase"))]
-#[serde(rename_all = "lowercase")]
-#[non_exhaustive]
-pub enum PackageFormat {
-    /// All available package formats for the current platform.
-    ///
-    /// See [`PackageFormat::platform_all`]
-    All,
-    /// The default list of package formats for the current platform.
-    ///
-    /// See [`PackageFormat::platform_default`]
-    Default,
-    /// The macOS application bundle (.app).
-    App,
-    /// The macOS DMG package (.dmg).
-    Dmg,
-    /// The Microsoft Software Installer (.msi) through WiX Toolset.
-    Wix,
-    /// The NSIS installer (.exe).
-    Nsis,
-    /// The Linux Debian package (.deb).
-    Deb,
-    /// The Linux AppImage package (.AppImage).
-    AppImage,
-    /// The Linux Pacman bundle (PKGBUILD)
-    Pacman,
-}
-
-impl Display for PackageFormat {
-    fn fmt(&self, f: &mut std::fmt::Formatter<'_>) -> std::fmt::Result {
-        write!(f, "{}", self.short_name())
-    }
-}
-
-impl PackageFormat {
-    /// Maps a short name to a [PackageFormat].
-    /// Possible values are "deb", "ios", "wix", "app", "rpm", "pacman", "appimage", "dmg".
-    pub fn from_short_name(name: &str) -> Option<PackageFormat> {
-        // Other types we may eventually want to support: apk.
-        match name {
-            "app" => Some(PackageFormat::App),
-            "dmg" => Some(PackageFormat::Dmg),
-            "wix" => Some(PackageFormat::Wix),
-            "nsis" => Some(PackageFormat::Nsis),
-            "deb" => Some(PackageFormat::Deb),
-            "appimage" => Some(PackageFormat::AppImage),
-            "pacman" => Some(PackageFormat::Pacman),
-            _ => None,
-        }
-    }
-
-    /// Gets the short name of this [PackageFormat].
-    pub fn short_name(&self) -> &'static str {
-        match *self {
-            PackageFormat::All => "all",
-            PackageFormat::Default => "default",
-            PackageFormat::App => "app",
-            PackageFormat::Dmg => "dmg",
-            PackageFormat::Wix => "wix",
-            PackageFormat::Nsis => "nsis",
-            PackageFormat::Deb => "deb",
-            PackageFormat::AppImage => "appimage",
-            PackageFormat::Pacman => "pacman",
-        }
-    }
-
-    /// Gets the list of the possible package types on the current OS.
-    ///
-    /// - **macOS**: App, Dmg
-    /// - **Windows**: Nsis, Wix
-    /// - **Linux**: Deb, AppImage, Pacman
-    pub fn platform_all() -> &'static [PackageFormat] {
-        &[
-            #[cfg(target_os = "macos")]
-            PackageFormat::App,
-            #[cfg(target_os = "macos")]
-            PackageFormat::Dmg,
-            #[cfg(target_os = "windows")]
-            PackageFormat::Wix,
-            #[cfg(target_os = "windows")]
-            PackageFormat::Nsis,
-            #[cfg(any(
-                target_os = "linux",
-                target_os = "dragonfly",
-                target_os = "freebsd",
-                target_os = "netbsd",
-                target_os = "openbsd"
-            ))]
-            PackageFormat::Deb,
-            #[cfg(any(
-                target_os = "linux",
-                target_os = "dragonfly",
-                target_os = "freebsd",
-                target_os = "netbsd",
-                target_os = "openbsd"
-            ))]
-            PackageFormat::AppImage,
-            #[cfg(any(
-                target_os = "linux",
-                target_os = "dragonfly",
-                target_os = "freebsd",
-                target_os = "netbsd",
-                target_os = "openbsd"
-            ))]
-            PackageFormat::Pacman,
-        ]
-    }
-
-    /// Returns the default list of targets this platform
-    ///
-    /// - **macOS**: App, Dmg
-    /// - **Windows**: Nsis
-    /// - **Linux**: Deb, AppImage, Pacman
-    pub fn platform_default() -> &'static [PackageFormat] {
-        &[
-            #[cfg(target_os = "macos")]
-            PackageFormat::App,
-            #[cfg(target_os = "macos")]
-            PackageFormat::Dmg,
-            #[cfg(target_os = "windows")]
-            PackageFormat::Nsis,
-            #[cfg(any(
-                target_os = "linux",
-                target_os = "dragonfly",
-                target_os = "freebsd",
-                target_os = "netbsd",
-                target_os = "openbsd"
-            ))]
-            PackageFormat::Deb,
-            #[cfg(any(
-                target_os = "linux",
-                target_os = "dragonfly",
-                target_os = "freebsd",
-                target_os = "netbsd",
-                target_os = "openbsd"
-            ))]
-            PackageFormat::AppImage,
-            #[cfg(any(
-                target_os = "linux",
-                target_os = "dragonfly",
-                target_os = "freebsd",
-                target_os = "netbsd",
-                target_os = "openbsd"
-            ))]
-            PackageFormat::Pacman,
-        ]
-    }
-
-    /// Gets a number representing priority which used to sort package types
-    /// in an order that guarantees that if a certain package type
-    /// depends on another (like Dmg depending on MacOsBundle), the dependency
-    /// will be built first
-    ///
-    /// The lower the number, the higher the priority
-    pub fn priority(&self) -> u32 {
-        match self {
-            PackageFormat::All => 0,
-            PackageFormat::Default => 0,
-            PackageFormat::App => 0,
-            PackageFormat::Wix => 0,
-            PackageFormat::Nsis => 0,
-            PackageFormat::Deb => 0,
-            PackageFormat::Pacman => 0,
-            PackageFormat::AppImage => 0,
-            PackageFormat::Dmg => 1,
-        }
-    }
-}
-=======
 pub use cargo_packager_utils::PackageFormat;
->>>>>>> 4135a849
 
 /// **macOS-only**. Corresponds to CFBundleTypeRole
 #[derive(Debug, PartialEq, Eq, Clone, Deserialize, Serialize)]
